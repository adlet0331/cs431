use std::cmp::Ordering;
use std::fmt;
use std::iter::FromIterator;
use std::marker::PhantomData;
use std::mem;
use std::ptr;

/// A doubly-linked list with owned nodes.
///
/// The `LinkedList` allows pushing and popping elements at either end
/// in constant time.
pub struct LinkedList<T> {
    head: *mut Node<T>,
    tail: *mut Node<T>,
    len: usize,
    marker: PhantomData<Box<Node<T>>>,
}

struct Node<T> {
    next: *mut Node<T>,
    prev: *mut Node<T>,
    element: T,
}

/// An iterator over the elements of a `LinkedList`.
///
/// This `struct` is created by the [`iter`] method on [`LinkedList`]. See its
/// documentation for more.
///
/// [`iter`]: struct.LinkedList.html#method.iter
/// [`LinkedList`]: struct.LinkedList.html
pub struct Iter<'a, T: 'a> {
    head: *mut Node<T>,
    tail: *mut Node<T>,
    len: usize,
    marker: PhantomData<&'a Node<T>>,
}

impl<T: fmt::Debug> fmt::Debug for Iter<'_, T> {
    fn fmt(&self, f: &mut fmt::Formatter<'_>) -> fmt::Result {
        f.debug_tuple("Iter").field(&self.len).finish()
    }
}

impl<T> Clone for Iter<'_, T> {
    fn clone(&self) -> Self {
        Iter { ..*self }
    }
}

/// A mutable iterator over the elements of a `LinkedList`.
///
/// This `struct` is created by the [`iter_mut`] method on [`LinkedList`]. See its
/// documentation for more.
///
/// [`iter_mut`]: struct.LinkedList.html#method.iter_mut
/// [`LinkedList`]: struct.LinkedList.html
pub struct IterMut<'a, T: 'a> {
    // We do *not* exclusively own the entire list here, references to node's `element`
    // have been handed out by the iterator! So be careful when using this; the methods
    // called must be aware that there can be aliasing pointers to `element`.
    list: &'a mut LinkedList<T>,
    head: *mut Node<T>,
    tail: *mut Node<T>,
    len: usize,
}

impl<T: fmt::Debug> fmt::Debug for IterMut<'_, T> {
    fn fmt(&self, f: &mut fmt::Formatter<'_>) -> fmt::Result {
        f.debug_tuple("IterMut")
            .field(&self.list)
            .field(&self.len)
            .finish()
    }
}

/// An owning iterator over the elements of a `LinkedList`.
///
/// This `struct` is created by the [`into_iter`] method on [`LinkedList`]
/// (provided by the `IntoIterator` trait). See its documentation for more.
///
/// [`into_iter`]: struct.LinkedList.html#method.into_iter
/// [`LinkedList`]: struct.LinkedList.html
#[derive(Clone)]
pub struct IntoIter<T> {
    list: LinkedList<T>,
}

impl<T: fmt::Debug> fmt::Debug for IntoIter<T> {
    fn fmt(&self, f: &mut fmt::Formatter<'_>) -> fmt::Result {
        f.debug_tuple("IntoIter").field(&self.list).finish()
    }
}

impl<T> Node<T> {
    fn new(element: T) -> Self {
        Node {
            next: ptr::null_mut(),
            prev: ptr::null_mut(),
            element,
        }
    }

    fn into_element(self) -> T {
        self.element
    }
}

impl<T> LinkedList<T> {
    /// Adds the given node to the front of the list.
    #[inline]
    fn push_front_node(&mut self, mut node: Node<T>) {
        unsafe {
            node.next = self.head;
            node.prev = ptr::null_mut();
            let node = Box::into_raw(Box::new(node));

            if self.head.is_null() {
                self.tail = node;
            } else {
                (*self.head).prev = node;
            }

            self.head = node;
            self.len += 1;
        }
    }

    /// Removes and returns the node at the front of the list.
    #[inline]
    fn pop_front_node(&mut self) -> Option<Node<T>> {
        if self.head.is_null() {
            return None;
        }

        unsafe {
            let node = Box::from_raw(self.head);
            self.head = node.next;

            if self.head.is_null() {
                self.tail = ptr::null_mut();
            } else {
                (*self.head).prev = ptr::null_mut();
            }

            self.len -= 1;
            Some(*node)
        }
    }

    /// Adds the given node to the back of the list.
    #[inline]
<<<<<<< HEAD
    fn push_back_node(&mut self, mut node: Box<Node<T>>) {
        unsafe {
            node.prev = self.tail;
            node.next = ptr::null_mut();
            let node = Box::into_raw(node);

            if self.tail.is_null() {
                self.head = node;
            } else {
                (*self.tail).next = node;
            }

            self.tail = node;
            self.len += 1;
        }
=======
    fn push_back_node(&mut self, mut node: Node<T>) {
        todo!()
>>>>>>> 518270ed
    }

    /// Removes and returns the node at the back of the list.
    #[inline]
<<<<<<< HEAD
    fn pop_back_node(&mut self) -> Option<Box<Node<T>>> {
        if self.tail.is_null() {
            return None;
        }

        unsafe {
            let node = Box::from_raw(self.tail);
            self.tail = node.prev;

            if self.tail.is_null() {
                self.head = ptr::null_mut();
            } else {
                (*self.tail).next = ptr::null_mut();
            }

            self.len -= 1;
            Some(node)
        }
=======
    fn pop_back_node(&mut self) -> Option<Node<T>> {
        todo!()
>>>>>>> 518270ed
    }
}

impl<T> Default for LinkedList<T> {
    /// Creates an empty `LinkedList<T>`.
    #[inline]
    fn default() -> Self {
        Self::new()
    }
}

impl<T> LinkedList<T> {
    /// Creates an empty `LinkedList`.
    ///
    /// # Examples
    ///
    /// ```
    /// use cs431_homework::LinkedList;
    ///
    /// let list: LinkedList<u32> = LinkedList::new();
    /// ```
    #[inline]
    pub const fn new() -> Self {
        LinkedList {
            head: ptr::null_mut(),
            tail: ptr::null_mut(),
            len: 0,
            marker: PhantomData,
        }
    }

    /// Moves all elements from `other` to the end of the list.
    ///
    /// This reuses all the nodes from `other` and moves them into `self`. After
    /// this operation, `other` becomes empty.
    ///
    /// This operation should compute in `O(1)` time and `O(1)` memory.
    ///
    /// # Examples
    ///
    /// ```
    /// use cs431_homework::LinkedList;
    ///
    /// let mut list1 = LinkedList::new();
    /// list1.push_back('a');
    ///
    /// let mut list2 = LinkedList::new();
    /// list2.push_back('b');
    /// list2.push_back('c');
    ///
    /// list1.append(&mut list2);
    ///
    /// let mut iter = list1.iter();
    /// assert_eq!(iter.next(), Some(&'a'));
    /// assert_eq!(iter.next(), Some(&'b'));
    /// assert_eq!(iter.next(), Some(&'c'));
    /// assert!(iter.next().is_none());
    ///
    /// assert!(list2.is_empty());
    /// ```
    pub fn append(&mut self, other: &mut Self) {
        if self.tail.is_null() {
            mem::swap(self, other);
        } else {
            let other_head = mem::replace(&mut other.head, ptr::null_mut());
            if !other_head.is_null() {
                unsafe {
                    (*self.tail).next = other_head;
                    (*other_head).prev = self.tail;
                }
                self.tail = mem::replace(&mut other.tail, ptr::null_mut());
                self.len += mem::replace(&mut other.len, 0);
            }
        }
    }

    /// Moves all elements from `other` to the beginning of the list.
    ///
    /// This reuses all the nodes from `other` and moves them into `self`. After
    /// this operation, `other` becomes empty.
    ///
    /// This operation should compute in `O(1)` time and `O(1)` memory.
    ///
    /// # Examples
    ///
    /// ```
    /// use cs431_homework::LinkedList;
    ///
    /// let mut list1 = LinkedList::new();
    /// list1.push_back('a');
    /// list1.push_back('b');
    ///
    /// let mut list2 = LinkedList::new();
    /// list2.push_back('c');
    ///
    /// list2.prepend(&mut list1);
    ///
    /// let mut iter = list2.iter();
    /// assert_eq!(iter.next(), Some(&'a'));
    /// assert_eq!(iter.next(), Some(&'b'));
    /// assert_eq!(iter.next(), Some(&'c'));
    /// assert!(iter.next().is_none());
    ///
    /// assert!(list1.is_empty());
    /// ```
    pub fn prepend(&mut self, other: &mut Self) {
        if self.head.is_null() {
            mem::swap(self, other);
        } else {
            let other_tail = mem::replace(&mut other.tail, ptr::null_mut());
            if !other_tail.is_null() {
                unsafe {
                    (*self.head).prev = other_tail;
                    (*other_tail).next = self.head;
                }
                self.head = mem::replace(&mut other.head, ptr::null_mut());
                self.len += mem::replace(&mut other.len, 0);
            }
        }
    }

    /// Provides a forward iterator.
    ///
    /// # Examples
    ///
    /// ```
    /// use cs431_homework::LinkedList;
    ///
    /// let mut list: LinkedList<u32> = LinkedList::new();
    ///
    /// list.push_back(0);
    /// list.push_back(1);
    /// list.push_back(2);
    ///
    /// let mut iter = list.iter();
    /// assert_eq!(iter.next(), Some(&0));
    /// assert_eq!(iter.next(), Some(&1));
    /// assert_eq!(iter.next(), Some(&2));
    /// assert_eq!(iter.next(), None);
    /// ```
    #[inline]
    pub fn iter(&self) -> Iter<'_, T> {
        Iter {
            head: self.head,
            tail: self.tail,
            len: self.len,
            marker: PhantomData,
        }
    }

    /// Provides a forward iterator with mutable references.
    ///
    /// # Examples
    ///
    /// ```
    /// use cs431_homework::LinkedList;
    ///
    /// let mut list: LinkedList<u32> = LinkedList::new();
    ///
    /// list.push_back(0);
    /// list.push_back(1);
    /// list.push_back(2);
    ///
    /// for element in list.iter_mut() {
    ///     *element += 10;
    /// }
    ///
    /// let mut iter = list.iter();
    /// assert_eq!(iter.next(), Some(&10));
    /// assert_eq!(iter.next(), Some(&11));
    /// assert_eq!(iter.next(), Some(&12));
    /// assert_eq!(iter.next(), None);
    /// ```
    #[inline]
    pub fn iter_mut(&mut self) -> IterMut<'_, T> {
        IterMut {
            head: self.head,
            tail: self.tail,
            len: self.len,
            list: self,
        }
    }

    /// Returns `true` if the `LinkedList` is empty.
    ///
    /// This operation should compute in `O(1)` time.
    ///
    /// # Examples
    ///
    /// ```
    /// use cs431_homework::LinkedList;
    ///
    /// let mut dl = LinkedList::new();
    /// assert!(dl.is_empty());
    ///
    /// dl.push_front("foo");
    /// assert!(!dl.is_empty());
    /// ```
    #[inline]
    pub fn is_empty(&self) -> bool {
        self.head.is_null()
    }

    /// Returns the length of the `LinkedList`.
    ///
    /// This operation should compute in `O(1)` time.
    ///
    /// # Examples
    ///
    /// ```
    /// use cs431_homework::LinkedList;
    ///
    /// let mut dl = LinkedList::new();
    ///
    /// dl.push_front(2);
    /// assert_eq!(dl.len(), 1);
    ///
    /// dl.push_front(1);
    /// assert_eq!(dl.len(), 2);
    ///
    /// dl.push_back(3);
    /// assert_eq!(dl.len(), 3);
    /// ```
    #[inline]
    pub fn len(&self) -> usize {
        self.len
    }

    /// Removes all elements from the `LinkedList`.
    ///
    /// This operation should compute in `O(n)` time.
    ///
    /// # Examples
    ///
    /// ```
    /// use cs431_homework::LinkedList;
    ///
    /// let mut dl = LinkedList::new();
    ///
    /// dl.push_front(2);
    /// dl.push_front(1);
    /// assert_eq!(dl.len(), 2);
    /// assert_eq!(dl.front(), Some(&1));
    ///
    /// dl.clear();
    /// assert_eq!(dl.len(), 0);
    /// assert_eq!(dl.front(), None);
    /// ```
    #[inline]
    pub fn clear(&mut self) {
        *self = Self::new();
    }

    /// Returns `true` if the `LinkedList` contains an element equal to the
    /// given value.
    ///
    /// # Examples
    ///
    /// ```
    /// use cs431_homework::LinkedList;
    ///
    /// let mut list: LinkedList<u32> = LinkedList::new();
    ///
    /// list.push_back(0);
    /// list.push_back(1);
    /// list.push_back(2);
    ///
    /// assert_eq!(list.contains(&0), true);
    /// assert_eq!(list.contains(&10), false);
    /// ```
    pub fn contains(&self, x: &T) -> bool
    where
        T: PartialEq<T>,
    {
        self.iter().any(|e| e == x)
    }

    /// Provides a reference to the front element, or `None` if the list is
    /// empty.
    ///
    /// # Examples
    ///
    /// ```
    /// use cs431_homework::LinkedList;
    ///
    /// let mut dl = LinkedList::new();
    /// assert_eq!(dl.front(), None);
    ///
    /// dl.push_front(1);
    /// assert_eq!(dl.front(), Some(&1));
    /// ```
    #[inline]
    pub fn front(&self) -> Option<&T> {
        unsafe { self.head.as_ref().map(|node| &node.element) }
    }

    /// Provides a mutable reference to the front element, or `None` if the list
    /// is empty.
    ///
    /// # Examples
    ///
    /// ```
    /// use cs431_homework::LinkedList;
    ///
    /// let mut dl = LinkedList::new();
    /// assert_eq!(dl.front(), None);
    ///
    /// dl.push_front(1);
    /// assert_eq!(dl.front(), Some(&1));
    ///
    /// match dl.front_mut() {
    ///     None => {},
    ///     Some(x) => *x = 5,
    /// }
    /// assert_eq!(dl.front(), Some(&5));
    /// ```
    #[inline]
    pub fn front_mut(&mut self) -> Option<&mut T> {
        unsafe { self.head.as_mut().map(|node| &mut node.element) }
    }

    /// Provides a reference to the back element, or `None` if the list is
    /// empty.
    ///
    /// # Examples
    ///
    /// ```
    /// use cs431_homework::LinkedList;
    ///
    /// let mut dl = LinkedList::new();
    /// assert_eq!(dl.back(), None);
    ///
    /// dl.push_back(1);
    /// assert_eq!(dl.back(), Some(&1));
    /// ```
    #[inline]
    pub fn back(&self) -> Option<&T> {
        unsafe { self.tail.as_ref().map(|node| &node.element) }
    }

    /// Provides a mutable reference to the back element, or `None` if the list
    /// is empty.
    ///
    /// # Examples
    ///
    /// ```
    /// use cs431_homework::LinkedList;
    ///
    /// let mut dl = LinkedList::new();
    /// assert_eq!(dl.back(), None);
    ///
    /// dl.push_back(1);
    /// assert_eq!(dl.back(), Some(&1));
    ///
    /// match dl.back_mut() {
    ///     None => {},
    ///     Some(x) => *x = 5,
    /// }
    /// assert_eq!(dl.back(), Some(&5));
    /// ```
    #[inline]
    pub fn back_mut(&mut self) -> Option<&mut T> {
        unsafe { self.tail.as_mut().map(|node| &mut node.element) }
    }

    /// Adds an element first in the list.
    ///
    /// This operation should compute in `O(1)` time.
    ///
    /// # Examples
    ///
    /// ```
    /// use cs431_homework::LinkedList;
    ///
    /// let mut dl = LinkedList::new();
    ///
    /// dl.push_front(2);
    /// assert_eq!(dl.front().unwrap(), &2);
    ///
    /// dl.push_front(1);
    /// assert_eq!(dl.front().unwrap(), &1);
    /// ```
    pub fn push_front(&mut self, elt: T) {
        self.push_front_node(Box::new(Node::new(elt)));
    }

    /// Removes the first element and returns it, or `None` if the list is
    /// empty.
    ///
    /// This operation should compute in `O(1)` time.
    ///
    /// # Examples
    ///
    /// ```
    /// use cs431_homework::LinkedList;
    ///
    /// let mut d = LinkedList::new();
    /// assert_eq!(d.pop_front(), None);
    ///
    /// d.push_front(1);
    /// d.push_front(3);
    /// assert_eq!(d.pop_front(), Some(3));
    /// assert_eq!(d.pop_front(), Some(1));
    /// assert_eq!(d.pop_front(), None);
    /// ```
    pub fn pop_front(&mut self) -> Option<T> {
        self.pop_front_node().map(Node::into_element)
    }

    /// Appends an element to the back of a list.
    ///
    /// This operation should compute in `O(1)` time.
    ///
    /// # Examples
    ///
    /// ```
    /// use cs431_homework::LinkedList;
    ///
    /// let mut d = LinkedList::new();
    /// d.push_back(1);
    /// d.push_back(3);
    /// assert_eq!(3, *d.back().unwrap());
    /// ```
    pub fn push_back(&mut self, elt: T) {
        self.push_back_node(Node::new(elt));
    }

    /// Removes the last element from a list and returns it, or `None` if
    /// it is empty.
    ///
    /// This operation should compute in `O(1)` time.
    ///
    /// # Examples
    ///
    /// ```
    /// use cs431_homework::LinkedList;
    ///
    /// let mut d = LinkedList::new();
    /// assert_eq!(d.pop_back(), None);
    /// d.push_back(1);
    /// d.push_back(3);
    /// assert_eq!(d.pop_back(), Some(3));
    /// ```
    pub fn pop_back(&mut self) -> Option<T> {
        self.pop_back_node().map(Node::into_element)
    }
}

impl<T> Drop for LinkedList<T> {
    fn drop(&mut self) {
        while self.pop_front_node().is_some() {}
    }
}

impl<'a, T> Iterator for Iter<'a, T> {
    type Item = &'a T;

    #[inline]
    fn next(&mut self) -> Option<&'a T> {
        if self.len == 0 {
            None
        } else {
            unsafe { self.head.as_ref() }.map(|node| {
                self.len -= 1;
                self.head = node.next;
                &node.element
            })
        }
    }
}

impl<'a, T> DoubleEndedIterator for Iter<'a, T> {
    #[inline]
    fn next_back(&mut self) -> Option<&'a T> {
        if self.len == 0 {
            None
        } else {
            unsafe { self.tail.as_ref() }.map(|node| {
                self.len -= 1;
                self.tail = node.prev;
                &node.element
            })
        }
    }
}

impl<'a, T> Iterator for IterMut<'a, T> {
    type Item = &'a mut T;

    #[inline]
    fn next(&mut self) -> Option<&'a mut T> {
        if self.len == 0 {
            None
        } else {
            unsafe { self.head.as_mut() }.map(|node| {
                self.len -= 1;
                self.head = node.next;
                &mut node.element
            })
        }
    }
}

impl<'a, T> DoubleEndedIterator for IterMut<'a, T> {
    #[inline]
    fn next_back(&mut self) -> Option<&'a mut T> {
        if self.len == 0 {
            None
        } else {
            unsafe { self.tail.as_mut() }.map(|node| {
                self.len -= 1;
                self.tail = node.prev;
                &mut node.element
            })
        }
    }
}

impl<T> IterMut<'_, T> {
    /// Inserts the given element just after the element most recently returned by `.next()`.
    /// The inserted element does not appear in the iteration.
    ///
    /// # Examples
    ///
    /// ```
    /// use cs431_homework::LinkedList;
    ///
    /// let mut list: LinkedList<_> = vec![1, 4].into_iter().collect();
    ///
    /// {
    ///     let mut it = list.iter_mut();
    ///     assert_eq!(it.next().unwrap(), &1);
    ///     // insert `2` and `3` after `1`
    ///     it.insert_next(2);
    ///     it.insert_next(3);
    /// }
    /// {
    ///     let vec: Vec<_> = list.into_iter().collect();
    ///     assert_eq!(vec, [1, 2, 3, 4]);
    /// }
    /// ```
    #[inline]
    pub fn insert_next(&mut self, element: T) {
        let mut node = Box::new(Node::new(element));
        if self.len != 0 {
            unsafe {
                node.next = self.head;
                node.prev = (*self.head).prev;
                let node = Box::into_raw(node);

                if !(*self.head).prev.is_null() {
                    (*(*self.head).prev).next = node;
                } else {
                    self.list.head = node;
                }
                (*self.head).prev = node;

                self.list.len += 1;
            }
        } else {
            self.list.push_back_node(node);
        }
    }

    /// Provides a reference to the next element, without changing the iterator.
    ///
    /// # Examples
    ///
    /// ```
    /// use cs431_homework::LinkedList;
    ///
    /// let mut list: LinkedList<_> = vec![1, 2, 3].into_iter().collect();
    ///
    /// let mut it = list.iter_mut();
    /// assert_eq!(it.next().unwrap(), &1);
    /// assert_eq!(it.peek_next().unwrap(), &2);
    /// // We just peeked at 2, so it was not consumed from the iterator.
    /// assert_eq!(it.next().unwrap(), &2);
    /// ```
    #[inline]
    pub fn peek_next(&mut self) -> Option<&mut T> {
        if (*self.list).head.is_null() {
            None
        } else {
            unsafe { Some(&mut (*(*(*self.list).head).next).element) }
        }
    }
}

impl<T> Iterator for IntoIter<T> {
    type Item = T;

    #[inline]
    fn next(&mut self) -> Option<T> {
        self.list.pop_front()
    }
}

impl<T> DoubleEndedIterator for IntoIter<T> {
    #[inline]
    fn next_back(&mut self) -> Option<T> {
        self.list.pop_back()
    }
}

impl<T> FromIterator<T> for LinkedList<T> {
    fn from_iter<I: IntoIterator<Item = T>>(iter: I) -> Self {
        let mut list = Self::new();
        iter.into_iter().for_each(|elt| list.push_back(elt));
        list
    }
}

impl<T> IntoIterator for LinkedList<T> {
    type Item = T;
    type IntoIter = IntoIter<T>;

    /// Consumes the list into an iterator yielding elements by value.
    #[inline]
    fn into_iter(self) -> IntoIter<T> {
        IntoIter { list: self }
    }
}

impl<'a, T> IntoIterator for &'a LinkedList<T> {
    type Item = &'a T;
    type IntoIter = Iter<'a, T>;

    fn into_iter(self) -> Iter<'a, T> {
        self.iter()
    }
}

impl<'a, T> IntoIterator for &'a mut LinkedList<T> {
    type Item = &'a mut T;
    type IntoIter = IterMut<'a, T>;

    fn into_iter(self) -> IterMut<'a, T> {
        self.iter_mut()
    }
}

impl<T: PartialEq> PartialEq for LinkedList<T> {
    fn eq(&self, other: &Self) -> bool {
        self.len() == other.len() && self.iter().eq(other)
    }
}

impl<T: Eq> Eq for LinkedList<T> {}

impl<T: PartialOrd> PartialOrd for LinkedList<T> {
    fn partial_cmp(&self, other: &Self) -> Option<Ordering> {
        self.iter().partial_cmp(other)
    }
}

impl<T: Ord> Ord for LinkedList<T> {
    #[inline]
    fn cmp(&self, other: &Self) -> Ordering {
        self.iter().cmp(other)
    }
}

impl<T: Clone> Clone for LinkedList<T> {
    fn clone(&self) -> Self {
        self.iter().cloned().collect()
    }
}

impl<T: fmt::Debug> fmt::Debug for LinkedList<T> {
    fn fmt(&self, f: &mut fmt::Formatter<'_>) -> fmt::Result {
        f.debug_list().entries(self).finish()
    }
}

unsafe impl<T: Send> Send for LinkedList<T> {}

unsafe impl<T: Sync> Sync for LinkedList<T> {}

unsafe impl<T: Sync> Send for Iter<'_, T> {}

unsafe impl<T: Sync> Sync for Iter<'_, T> {}

unsafe impl<T: Send> Send for IterMut<'_, T> {}

unsafe impl<T: Sync> Sync for IterMut<'_, T> {}<|MERGE_RESOLUTION|>--- conflicted
+++ resolved
@@ -150,53 +150,14 @@
 
     /// Adds the given node to the back of the list.
     #[inline]
-<<<<<<< HEAD
     fn push_back_node(&mut self, mut node: Box<Node<T>>) {
-        unsafe {
-            node.prev = self.tail;
-            node.next = ptr::null_mut();
-            let node = Box::into_raw(node);
-
-            if self.tail.is_null() {
-                self.head = node;
-            } else {
-                (*self.tail).next = node;
-            }
-
-            self.tail = node;
-            self.len += 1;
-        }
-=======
-    fn push_back_node(&mut self, mut node: Node<T>) {
         todo!()
->>>>>>> 518270ed
     }
 
     /// Removes and returns the node at the back of the list.
     #[inline]
-<<<<<<< HEAD
     fn pop_back_node(&mut self) -> Option<Box<Node<T>>> {
-        if self.tail.is_null() {
-            return None;
-        }
-
-        unsafe {
-            let node = Box::from_raw(self.tail);
-            self.tail = node.prev;
-
-            if self.tail.is_null() {
-                self.head = ptr::null_mut();
-            } else {
-                (*self.tail).next = ptr::null_mut();
-            }
-
-            self.len -= 1;
-            Some(node)
-        }
-=======
-    fn pop_back_node(&mut self) -> Option<Node<T>> {
         todo!()
->>>>>>> 518270ed
     }
 }
 
